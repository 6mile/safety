--- conflicted
+++ resolved
@@ -61,11 +61,8 @@
 # pyenv python configuration file
 .python-version
 sandbox.py
-<<<<<<< HEAD
 *.idea/*
-.venv/
-=======
 
 # Virtual Env
 venv/
->>>>>>> 0879d6f8
+.venv/