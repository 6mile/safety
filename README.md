[![safety](https://raw.githubusercontent.com/pyupio/safety/master/safety.jpg)](https://pyup.io/safety/)

[![PyPi](https://img.shields.io/pypi/v/safety.svg)](https://pypi.python.org/pypi/safety)
[![Travis](https://img.shields.io/travis/pyupio/safety.svg)](https://travis-ci.org/pyupio/safety)
[![Updates](https://pyup.io/repos/github/pyupio/safety/shield.svg)](https://pyup.io/repos/github/pyupio/safety/)

<<<<<<< HEAD
Safety checks your installed dependencies for known security vulnerabilities.

By default it uses the open Python vulnerability database [Safety DB](https://github.com/pyupio/safety-db),
but can be upgraded to use pyup.io's [Safety API](https://github.com/pyupio/safety/blob/master/docs/api_key.md) using the `--key` option.
=======
Safety checks Python dependencies for known security vulnerabilities and suggests the proper remediations for vulnerabilities detected. Safety can be run on developer machines, in CI/CD pipelines and on production systems.

By default it uses the open Python vulnerability database [Safety DB](https://github.com/pyupio/safety-db), which is **licensed for non-commercial use only**.

For all commercial projects, Safely must be upgraded to use a [PyUp API](https://pyup.io) using the `--key` option.

# Supported and Tested Python Versions

Python: `3.6`, `3.7`, `3.8`, `3.9`, `3.10`, `3.11`

Safety supports the above versions but only is tested in the latest patch version available at [Python for Actions
](https://github.com/actions/python-versions/blob/main/versions-manifest.json). For instance, in Python `3.6` we only will test with `3.6.15`, which is the latest Python 3.6 version available on GitHub actions.

Make sure to use the latest patch available for your Python version.

# Using Safety as a GitHub Action

Safety can be integrated into your existing GitHub CI pipeline as an action. Just add the following as a step in your workflow YAML file after setting your `SAFETY_API_KEY` secret on GitHub under Settings -> Secrets -> Actions:

```yaml
      - uses: pyupio/safety@2.3.5
        with:
          api-key: ${{ secrets.SAFETY_API_KEY }}
```

(Don't have an API Key? You can sign up for one with [PyUp](https://pyup.io).)

This will run Safety in auto-detect mode which figures out your project's structure and the best configuration to run in automatically. It'll fail your CI pipeline if any vulnerable packages are found.

If you have something more complicated such as a monorepo; or once you're finished testing, read the [Action Documentation](https://docs.pyup.io/docs/github-actions-safety) for more details on configuring Safety as an action.
>>>>>>> d8bd6f7b

# Installation

Install `safety` with pip. Keep in mind that we support only Python 3.6 and up.

```bash
pip install safety
```

# Documentation

For detailed documentation, please see [Safety's documentation portal](https://docs.pyup.io/docs/getting-started-with-safety-cli).

# Basic Usage

To check your currently selected virtual environment for dependencies with known security
 vulnerabilities, run:

```bash
safety check
```

You should get a report similar to this:
```bash
+=================================================================================+

                               /$$$$$$            /$$
                              /$$__  $$          | $$
           /$$$$$$$  /$$$$$$ | $$  \__//$$$$$$  /$$$$$$   /$$   /$$
          /$$_____/ |____  $$| $$$$   /$$__  $$|_  $$_/  | $$  | $$
         |  $$$$$$   /$$$$$$$| $$_/  | $$$$$$$$  | $$    | $$  | $$
          \____  $$ /$$__  $$| $$    | $$_____/  | $$ /$$| $$  | $$
          /$$$$$$$/|  $$$$$$$| $$    |  $$$$$$$  |  $$$$/|  $$$$$$$
         |_______/  \_______/|__/     \_______/   \___/   \____  $$
                                                          /$$  | $$
                                                         |  $$$$$$/
  by pyup.io                                              \______/

+=================================================================================+

 REPORT

  Safety v2.0.0 is scanning for Vulnerabilities...
  Scanning dependencies in your environment:

  -> /scanned-path/

  Using non-commercial database
  Found and scanned 295 packages
  Timestamp 2022-06-28 15:42:04
  0 vulnerabilities found
  0 vulnerabilities ignored
+=================================================================================+

 No known security vulnerabilities found.

+=================================================================================+
```


Now, let's install something insecure:

```bash
pip install insecure-package
```
*Yeah, you can really install that.*

Run `safety check` again:

```bash
 +=================================================================================+

  Safety v2.0.0.dev6 is scanning for Vulnerabilities...
  Scanning dependencies in your environment:

    -> /scanned-path/

  Using non-commercial database
  Found and scanned 295 packages
  Timestamp 2022-06-28 15:42:04
  1 vulnerabilities found
  0 vulnerabilities ignored

+=================================================================================+
 VULNERABILITIES FOUND
+=================================================================================+

-> Vulnerability found in insecure-package version 0.1.0
    Vulnerability ID: 25853
    Affected spec: <0.2.0
    ADVISORY: This is an insecure package with lots of exploitable
    security vulnerabilities.
    Fixed versions:
    PVE-2021-25853

    For more information, please visit
    https://pyup.io/vulnerabilities/PVE-2021-25853/25853/


 Scan was completed.

+=================================================================================+
```


## Starter documentation

### Configuring the target of the scan
Safety can scan requirements.txt files, the local environment as well as direct input piped into Safety.

To scan a requirements file:

```bash
safety check -r requirements.txt
```

To scan the local environment:

```bash
safety check
```

Safety is also able to read from stdin with the `--stdin` flag set.
```
cat requirements.txt | safety check --stdin
```

or the output of `pip freeze`:
```
pip freeze | safety check --stdin
```

or to check a single package:
```
echo "insecure-package==0.1" | safety check --stdin
```

*For more examples, take a look at the [options](#options) section.*


### Specifying the output format of the scan

Safety can output the scan results in a variety of formats and outputs. This includes: screen, text, JSON, and bare outputs. Using the ```--output``` flag to configure this output. The default output is to the screen.

```--output json``` will output JSON for further processing and analysis.
```--output text``` can be used to save the scan to file to later auditing.
```--output bare``` simply prints out the packages that have known vulnerabilities

### Exit codes

Safety by default emits exit codes based on the result of the code, allowing you to run safety inside of CI/CD processes. If no vulnerabilities were found the exit code will be 0. In cases of a vulnerability being found, non-zero exit codes will be returned.

### Scan a Python-based Docker image

To scan a docker image `IMAGE_TAG`, you can run

```console
docker run -it --rm ${IMAGE_TAG} /bin/bash -c "pip install safety && safety check"
```

## Using Safety in Docker

Safety can be easily executed as Docker container. It can be used just as
described in the [examples](#examples) section.

```console
echo "insecure-package==0.1" | docker run -i --rm pyupio/safety safety check --stdin
cat requirements.txt | docker run -i --rm pyupio/safety safety check --stdin
```

## Using the Safety binaries

The Safety [binaries](https://github.com/pyupio/safety/releases) provide some
[extra security](https://pyup.io/posts/patched-vulnerability/).

After installation, they can be used just like the regular command line version
of Safety.

## Using Safety with a CI service

<<<<<<< HEAD
Safety works great in your CI pipeline. It returns a non-zero exit status if it finds a vulnerability.
=======
Safety works great in your CI pipeline. It returns by default meaningful non-zero exit codes:


| CODE NAME      | MEANING     | VALUE  |
| ------------- |:-------------:| -----:|
| EXIT_CODE_OK                    | Successful scan  | 0 |
| EXIT_CODE_FAILURE               | An unexpected issue happened, please run the debug mode and write to us      |   1 |
| EXIT_CODE_VULNERABILITIES_FOUND | Safety found vulnerabilities      |    64 |
| EXIT_CODE_INVALID_API_KEY       | The API KEY used is invalid | 65 |
| EXIT_CODE_TOO_MANY_REQUESTS     | You are making too many request, please wait around 40 seconds | 66 |
| EXIT_CODE_UNABLE_TO_LOAD_LOCAL_VULNERABILITY_DB | The local vulnerability database is malformed | 67 |
| EXIT_CODE_UNABLE_TO_FETCH_VULNERABILITY_DB | Client network or server issues trying to fetch the database | 68 |
| EXIT_CODE_MALFORMED_DB | The fetched vulnerability database is malformed or in the review command case, the report to review is malformed | 69 |

if you want Safety continues on error (always return zero exit code), you can use `--continue-on-error` flag
>>>>>>> d8bd6f7b

Run it before or after your tests. If Safety finds something, your tests will fail.

**Travis CI**
```yaml
install:
  - pip install safety

script:
  - safety check
```

**Gitlab CI**
```yaml
safety:
  script:
    - pip install safety
    - safety check
```

**Tox**
```ini
[tox]
envlist = py37

[testenv]
deps =
    safety
    pytest
commands =
    safety check
    pytest
```

**Deep GitHub Integration**

If you are looking for a deep integration with your GitHub repositories: Safety is available as a
part of [pyup.io](https://pyup.io/), called [Safety CI](https://pyup.io/safety/ci/). Safety CI
checks your commits and pull requests for dependencies with known security vulnerabilities
and displays a status on GitHub.

![Safety CI](https://github.com/pyupio/safety/raw/master/safety_ci.png)

# Using Safety in production

Safety is free and open source (MIT Licensed). The data it relies on from the free Safety-db database is license for non-commercial use only, is limited and only updated once per month.

**All commercial projects and teams must sign up for a paid plan at [PyUp.io](https://pyup.io)**

## Options

### `--key`

*API Key for pyup.io's vulnerability database. This can also be set as `SAFETY_API_KEY` environment variable.*

**Example**
```bash
safety check --key=12345-ABCDEFGH
```

___

### `--db`

*Path to a directory with a local vulnerability database including `insecure.json` and `insecure_full.json`*

**Example**
```bash
safety check --db=/home/safety-db/data
```

### `--proxy-host`

*Proxy host IP or DNS*

### `--proxy-port`

*Proxy port number*

### `--proxy-protocol`

*Proxy protocol (https or http)*

___


### `--output json`

*Output a complete report with the vulnerabilities in JSON format.*
The report may be used too with the review command.

if you are using the PyUp commercial database, Safety will use the same JSON structure but with all the full data for commercial users.

**Example**
```bash
safety check --output json
```
```json
{
    "report_meta": {
        "scan_target": "environment",
        "scanned": [
            "/usr/local/lib/python3.9/site-packages"
        ],
        "api_key": false,
        "packages_found": 1,
        "timestamp": "2022-03-23 01:41:25",
        "safety_version": "2.0.0.dev6"
    },
    "scanned_packages": {
        "insecure-package": {
            "name": "insecure-package",
            "version": "0.1.0"
        }
    },
    "affected_packages": {
        "insecure-package": {
            "name": "insecure-package",
            "version": "0.1.0",
            "found": "/usr/local/lib/python3.9/site-packages",
            "insecure_versions": [],
            "secure_versions": [],
            "latest_version_without_known_vulnerabilities": null,
            "latest_version": null,
            "more_info_url": "None"
        }
    },
    "announcements": [],
    "vulnerabilities": [
        {
            "name": "insecure-package",
            "ignored": false,
            "reason": "",
            "expires": "",
            "vulnerable_spec": "<0.2.0",
            "all_vulnerable_specs": [
                "<0.2.0"
            ],
            "analyzed_version": "0.1.0",
            "advisory": "This is an insecure package with lots of exploitable security vulnerabilities.",
            "vulnerability_id": "25853",
            "is_transitive": false,
            "published_date": null,
            "fixed_versions": [],
            "closest_versions_without_known_vulnerabilities": [],
            "resources": [],
            "CVE": {
                "name": "PVE-2021-25853",
                "cvssv2": null,
                "cvssv3": null
            },
            "affected_versions": [],
            "more_info_url": "None"
        }
    ],
    "ignored_vulnerabilities": [],
    "remediations": {
        "insecure-package": {
            "vulns_found": 1,
            "version": "0.1.0",
            "recommended": null,
            "other_recommended_versions": [],
            "more_info_url": "None"
        }
    }
}
```
___

### `--full-report`

*Full reports includes a security advisory. It also shows CVSS values for CVEs (requires a premium PyUp subscription).*

**Example**
```bash
safety check --full-report
```

### `--output bare`

*Output vulnerable packages only. Useful in combination with other tools.*

**Example**
```bash
safety check --output bare
```

```
cryptography django
```
___


### `--stdin`

*Read input from stdin.*

**Example**
```bash
cat requirements.txt | safety check --stdin
```
```bash
pip freeze | safety check --stdin
```
```bash
echo "insecure-package==0.1" | safety check --stdin
```
___

### `--file`, `-r`

*Read input from one (or multiple) requirement files.*

**Example**
```bash
safety check -r requirements.txt
```
```bash
safety check --file=requirements.txt
```
```bash
safety check -r req_dev.txt -r req_prod.txt
```
___

### `--ignore`, `-i`

*Ignore one (or multiple) vulnerabilities by ID*

**Example**
```bash
safety check -i 1234
```
```bash
safety check --ignore=1234
```
```bash
safety check -i 1234,4567,89101
```

### `--output`, `-o`

*Save the report to a file*

**Example**
```bash
safety check --output text > insecure_report.txt
```
```bash
safety check --output json > insecure_report.json
```
___

# Review

If you save the report in JSON format you can review in the report format again.

## Options

### `--file`, `-f` (REQUIRED)

*Read an insecure report.*

**Example**
```bash
safety review -f insecure.json
```
```bash
safety review --file=insecure.json
```
___

### `--full-report`

*Full reports include a security advisory (if available).*

**Example**
```bash
safety review -r insecure.json --full-report
```

___

### `--bare`

*Output vulnerable packages only.*

**Example**
```bash
safety review --file report.json --output bare
```

```
django
```


___

# License

Display packages licenses information (requires a premium PyUp subscription).

## Options

### `--key` (REQUIRED)

*API Key for pyup.io's licenses database. Can be set as `SAFETY_API_KEY` environment variable.*

**Example**
```bash
safety license --key=12345-ABCDEFGH
```
*Shows the license of each package in the current environment*


### `--output json` (Optional)

This license command can also be used in conjunction with optional arguments `--output bare` and `--output json` for structured, parsable outputs that can be fed into other tools and pipelines.

___

### `--db`

*Path to a directory with a local licenses database `licenses.json`*

**Example**
```bash
safety license --key=12345-ABCDEFGH --db /home/safety-db/data
```
___

### `--file`, `-r`

*Read input from one (or multiple) requirement files.*

**Example**
```bash
safety license --key=12345-ABCDEFGH -r requirements.txt
```
```bash
safety license --key=12345-ABCDEFGH --file=requirements.txt
```
```bash
safety license --key=12345-ABCDEFGH -r req_dev.txt -r req_prod.txt
```

___


### `--proxy-host`, `-ph`

*Proxy host IP or DNS*

### `--proxy-port`, `-pp`

*Proxy port number*

### `--proxy-protocol`, `-pr`

*Proxy protocol (https or http)*

**Example**
```bash
safety license --key=12345-ABCDEFGH -ph 127.0.0.1 -pp 8080 -pr https
```

___

# Python 2.7

This tool requires latest Python patch versions starting with version 3.6. We
did support Python 2.7 in the past but, as for other Python 3.x minor versions,
it reached its End-Of-Life and as such we are not able to support it anymore.

We understand you might still have Python < 3.6 projects running. At the same
time, Safety itself has a commitment to encourage developers to keep their
software up-to-date, and it would not make sense for us to work with officially
unsupported Python versions, or even those that reached their end of life.

If you still need to run Safety from a Python 2.7 environment, please use
version 1.8.7 available at PyPi. Alternatively, you can run Safety from a
Python 3 environment to check the requirements file for your Python 2.7
project.<|MERGE_RESOLUTION|>--- conflicted
+++ resolved
@@ -4,12 +4,6 @@
 [![Travis](https://img.shields.io/travis/pyupio/safety.svg)](https://travis-ci.org/pyupio/safety)
 [![Updates](https://pyup.io/repos/github/pyupio/safety/shield.svg)](https://pyup.io/repos/github/pyupio/safety/)
 
-<<<<<<< HEAD
-Safety checks your installed dependencies for known security vulnerabilities.
-
-By default it uses the open Python vulnerability database [Safety DB](https://github.com/pyupio/safety-db),
-but can be upgraded to use pyup.io's [Safety API](https://github.com/pyupio/safety/blob/master/docs/api_key.md) using the `--key` option.
-=======
 Safety checks Python dependencies for known security vulnerabilities and suggests the proper remediations for vulnerabilities detected. Safety can be run on developer machines, in CI/CD pipelines and on production systems.
 
 By default it uses the open Python vulnerability database [Safety DB](https://github.com/pyupio/safety-db), which is **licensed for non-commercial use only**.
@@ -40,7 +34,6 @@
 This will run Safety in auto-detect mode which figures out your project's structure and the best configuration to run in automatically. It'll fail your CI pipeline if any vulnerable packages are found.
 
 If you have something more complicated such as a monorepo; or once you're finished testing, read the [Action Documentation](https://docs.pyup.io/docs/github-actions-safety) for more details on configuring Safety as an action.
->>>>>>> d8bd6f7b
 
 # Installation
 
@@ -221,9 +214,6 @@
 
 ## Using Safety with a CI service
 
-<<<<<<< HEAD
-Safety works great in your CI pipeline. It returns a non-zero exit status if it finds a vulnerability.
-=======
 Safety works great in your CI pipeline. It returns by default meaningful non-zero exit codes:
 
 
@@ -239,7 +229,6 @@
 | EXIT_CODE_MALFORMED_DB | The fetched vulnerability database is malformed or in the review command case, the report to review is malformed | 69 |
 
 if you want Safety continues on error (always return zero exit code), you can use `--continue-on-error` flag
->>>>>>> d8bd6f7b
 
 Run it before or after your tests. If Safety finds something, your tests will fail.
 
@@ -479,6 +468,10 @@
 ```bash
 safety check -i 1234,4567,89101
 ```
+The following is also supported (backward compatibility)
+```bash
+safety check -i 1234 -i 4567 -i 89101
+```
 
 ### `--output`, `-o`
 
