--- conflicted
+++ resolved
@@ -152,15 +152,12 @@
 
     """
     LOG.info('Running check command')
-<<<<<<< HEAD
-=======
 
     non_interactive = (not sys.stdout.isatty() and os.environ.get("SAFETY_OS_DESCRIPTION", None) != 'run')
     silent_outputs = ['json', 'bare']
     is_silent_output = output in silent_outputs
     prompt_mode = bool(not non_interactive and not stdin and not is_silent_output)
 
->>>>>>> 87000ca8
     try:
         packages = get_packages(files, stdin)
         proxy_dictionary = get_proxy_dict(proxy_protocol, proxy_host, proxy_port)
