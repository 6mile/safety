import json
import logging
import os
import textwrap
from datetime import datetime
from typing import List, Tuple, Dict

import click

from safety.constants import RED, YELLOW
from safety.util import get_safety_version, Package, get_terminal_size, \
    SafetyContext, build_telemetry_data, build_git_data, is_a_remote_mirror, is_pinned_requirement

from jinja2 import Environment, PackageLoader


LOG = logging.getLogger(__name__)


def build_announcements_section_content(announcements, columns=get_terminal_size().columns,
                                        start_line_decorator=' ', end_line_decorator=' '):
    section = ''

    for i, announcement in enumerate(announcements):

        color = ''
        if announcement.get('type') == 'error':
            color = RED
        elif announcement.get('type') == 'warning':
            color = YELLOW

        item = '{message}'.format(
            message=format_long_text('* ' + announcement.get('message'), color, columns,
                                                 start_line_decorator, end_line_decorator))
        section += '{item}'.format(item=item)

        if i + 1 < len(announcements):
            section += '\n'

    return section


def add_empty_line():
    return format_long_text('')


def style_lines(lines, columns, pre_processed_text='', start_line=' ' * 4, end_line=' ' * 4):
    styled_text = pre_processed_text

    for line in lines:
        styled_line = ''
        left_padding = ' ' * line.get('left_padding', 0)

        for i, word in enumerate(line.get('words', [])):
            if word.get('style', {}):
                text = ''

                if i == 0:
                    text = left_padding  # Include the line padding in the word to avoid Github issues
                    left_padding = ''  # Clean left padding to avoid be added two times

                text += word.get('value', '')

                styled_line += click.style(text=text, **word.get('style', {}))
            else:
                styled_line += word.get('value', '')

        styled_text += format_long_text(styled_line, columns=columns, start_line_decorator=start_line,
                                        end_line_decorator=end_line,
                                        left_padding=left_padding, **line.get('format', {})) + '\n'

    return styled_text


def format_vulnerability(vulnerability, full_mode, only_text=False, columns=get_terminal_size().columns):

    common_format = {'left_padding': 3, 'format': {'sub_indent': ' ' * 3, 'max_lines': None}}

    styled_vulnerability = [
        {'words': [{'style': {'bold': True}, 'value': 'Vulnerability ID: '}, {'value': vulnerability.vulnerability_id}]},
    ]

    vulnerability_spec = [
        {'words': [{'style': {'bold': True}, 'value': 'Affected spec: '}, {'value': vulnerability.vulnerable_spec}]}]

    is_pinned_req = is_pinned_requirement(vulnerability.pkg.spec)

    cve = vulnerability.CVE

    cvssv2_line = None
    cve_lines = []

    if cve:
        if full_mode and cve.cvssv2:
            b = cve.cvssv2.get("base_score", "-")
            s = cve.cvssv2.get("impact_score", "-")
            v = cve.cvssv2.get("vector_string", "-")

            # Reset sub_indent as the left_margin is going to be applied in this case
            cvssv2_line = {'format': {'sub_indent': ''}, 'words': [
                {'value': f'CVSS v2, BASE SCORE {b}, IMPACT SCORE {s}, VECTOR STRING {v}'},
            ]}

        if cve.cvssv3 and "base_severity" in cve.cvssv3.keys():
            cvss_base_severity_style = {'bold': True}
            base_severity = cve.cvssv3.get("base_severity", "-")

            if base_severity.upper() in ['HIGH', 'CRITICAL']:
                cvss_base_severity_style['fg'] = 'red'

            b = cve.cvssv3.get("base_score", "-")

            if full_mode:
                s = cve.cvssv3.get("impact_score", "-")
                v = cve.cvssv3.get("vector_string", "-")

                cvssv3_text = f'CVSS v3, BASE SCORE {b}, IMPACT SCORE {s}, VECTOR STRING {v}'

            else:
                cvssv3_text = f'CVSS v3, BASE SCORE {b} '

            cve_lines = [
                {'words': [{'style': {'bold': True}, 'value': '{0} is '.format(cve.name)},
                           {'style': cvss_base_severity_style,
                            'value': f'{base_severity} SEVERITY => '},
                           {'value': cvssv3_text},
                           ]},
            ]

            if cvssv2_line:
                cve_lines.append(cvssv2_line)

        elif cve.name:
            cve_lines = [
                {'words': [{'style': {'bold': True}, 'value': cve.name}]}
            ]

    advisory_format = {'sub_indent': ' ' * 3, 'max_lines': None} if full_mode else {'sub_indent': ' ' * 3,
                                                                                    'max_lines': 2}

    basic_vuln_data_lines = [
        {'format': advisory_format, 'words': [
            {'style': {'bold': True}, 'value': 'ADVISORY: '},
            {'value': vulnerability.advisory.replace('\n', '')}]}
    ]

    if is_using_api_key():
        fixed_version_line = {'words': [
            {'style': {'bold': True}, 'value': 'Fixed versions: '},
            {'value': ', '.join(vulnerability.fixed_versions) if vulnerability.fixed_versions else 'No known fix'}
        ]}

        basic_vuln_data_lines.append(fixed_version_line)

    more_info_line = [
        {'words': [{'style': {'bold': True}, 'value': 'For more information, please visit '},
                   {'value': click.style(vulnerability.more_info_url)}]}
    ]

    if not is_pinned_req:
        more_info_line.insert(0, {'words': [
            {'style': {'bold': True}, 'value': f'{vulnerability.analyzed_version}'},
            {'value': f' is calculated from your {vulnerability.package_name} install specification of '},
            {'style': {'bold': True}, 'value': f'{vulnerability.pkg.spec}.'},
            {'style': {'bold': True}, 'value': ' For more information about version range handling see '},
            {'value': 'https://docs.pyup.io/docs/safety-range-specs'}
        ]})

    vuln_title = f'-> Vulnerability found in {vulnerability.package_name} version {vulnerability.analyzed_version}\n'

    if not is_pinned_req:
        vuln_title = f'-> Vulnerability found given that {vulnerability.package_name} version is likely ' \
                     f'{vulnerability.analyzed_version}\n'

    styled_text = click.style(vuln_title, fg='red')

    to_print = styled_vulnerability

    if not vulnerability.ignored:
        to_print += vulnerability_spec + basic_vuln_data_lines + cve_lines
    else:
        generic_reason = 'This vulnerability is being ignored'
        if vulnerability.ignored_expires:
            generic_reason += f" until {vulnerability.ignored_expires.strftime('%Y-%m-%d %H:%M:%S UTC')}. " \
                              f"See your configurations"

        specific_reason = None
        if vulnerability.ignored_reason:
            specific_reason = [
                {'words': [{'style': {'bold': True}, 'value': 'Reason: '}, {'value': vulnerability.ignored_reason}]}]

        expire_section = [{'words': [
            {'style': {'bold': True, 'fg': 'green'}, 'value': f'{generic_reason}.'}, ]}]

        if specific_reason:
            expire_section += specific_reason

        to_print += expire_section

    if cve:
        to_print += more_info_line

    to_print = [{**common_format, **line} for line in to_print]

    content = style_lines(to_print, columns, styled_text, start_line='', end_line='', )

    return click.unstyle(content) if only_text else content


def format_license(license, only_text=False, columns=get_terminal_size().columns):
    to_print = [
        {'words': [{'style': {'bold': True}, 'value': license['package']},
                   {'value': ' version {0} found using license '.format(license['version'])},
                   {'style': {'bold': True}, 'value': license['license']}
                   ]
         },
    ]

    content = style_lines(to_print, columns, '-> ', start_line='', end_line='')

    return click.unstyle(content) if only_text else content


def build_remediation_section(remediations, only_text=False, columns=get_terminal_size().columns, kwargs=None):
    columns -= 2
    left_padding = ' ' * 3

    if not kwargs:
        # Reset default params in the format_long_text func
        kwargs = {'left_padding': '', 'columns': columns, 'start_line_decorator': '', 'end_line_decorator': '',
                  'sub_indent': left_padding}

    END_SECTION = '+' + '=' * columns + '+'

    if not remediations:
        return []

    content = ''
    total_vulns = 0
    total_packages = len(remediations.keys())

    for pkg in remediations.keys():
        total_vulns += remediations[pkg]['vulns_found']
        upgrade_to = remediations[pkg]['closest_secure_version']['major']
        downgrade_to = remediations[pkg]['closest_secure_version']['minor']
        fix_version = None

        if upgrade_to:
            fix_version = str(upgrade_to)
        elif downgrade_to:
            fix_version = str(downgrade_to)

        new_line = '\n'

        other_options = [str(fix) for fix in remediations[pkg].get('secure_versions', []) if str(fix) != fix_version]
        raw_recommendation = f"We recommend upgrading to version {upgrade_to} of {pkg}."

        if other_options:
            raw_other_options = ', '.join(other_options)
            raw_pre_other_options = 'Other versions without known vulnerabilities are:'
            if len(other_options) == 1:
                raw_pre_other_options = 'Other version without known vulnerabilities is'
            raw_recommendation = f"{raw_recommendation} {raw_pre_other_options} " \
                                 f"{raw_other_options}"

        remediation_content = [
            f'{left_padding}The closest version with no known vulnerabilities is ' + click.style(upgrade_to, bold=True),
            new_line,
            click.style(f'{left_padding}{raw_recommendation}', bold=True, fg='green')
        ]

        if not fix_version:
            remediation_content = [new_line,
                click.style(f'{left_padding}There is no known fix for this vulnerability.', bold=True, fg='yellow')]

        text = 'vulnerabilities' if remediations[pkg]['vulns_found'] > 1 else 'vulnerability'

        raw_rem_title = f"-> {pkg} version {remediations[pkg]['version']} was found, " \
                        f"which has {remediations[pkg]['vulns_found']} {text}"

        remediation_title = click.style(raw_rem_title, fg=RED, bold=True)

        content += new_line + format_long_text(remediation_title, **kwargs) + new_line

        pre_content = remediation_content + [
                          f"{left_padding}For more information, please visit {remediations[pkg]['more_info_url']}",
                          f'{left_padding}Always check for breaking changes when upgrading packages.',
                          new_line]

        for i, element in enumerate(pre_content):
            content += format_long_text(element, **kwargs)

            if i + 1 < len(pre_content):
                content += '\n'

    title = format_long_text(click.style(f'{left_padding}REMEDIATIONS', fg='green', bold=True), **kwargs)

    body = [content]

    if not is_using_api_key():
        vuln_text = 'vulnerabilities were' if total_vulns != 1 else 'vulnerability was'
        pkg_text = 'packages' if total_packages > 1 else 'package'
        msg = "{0} {1} found in {2} {3}. " \
              "For detailed remediation & fix recommendations, upgrade to a commercial license."\
            .format(total_vulns, vuln_text, total_packages, pkg_text)
        content = '\n' + format_long_text(msg, left_padding=' ', columns=columns) + '\n'
        body = [content]

    body.append(END_SECTION)

    content = [title] + body

    if only_text:
        content = [click.unstyle(item) for item in content]

    return content


def get_final_brief(total_vulns_found, total_remediations, ignored, total_ignored, kwargs=None):
    if not kwargs:
        kwargs = {}

    total_vulns = max(0, total_vulns_found - total_ignored)

    vuln_text = 'vulnerabilities' if total_ignored > 1 else 'vulnerability'
    pkg_text = 'packages were' if len(ignored.keys()) > 1 else 'package was'

    policy_file_text = ' using a safety policy file' if is_using_a_safety_policy_file() else ''

    vuln_brief = f" {total_vulns} vulnerabilit{'y was' if total_vulns == 1 else 'ies were'} found."
    ignored_text = f' {total_ignored} {vuln_text} from {len(ignored.keys())} {pkg_text} ignored.' if ignored else ''
    remediation_text = f" {total_remediations} remediation{' was' if total_remediations == 1 else 's were'} " \
                       f"recommended." if is_using_api_key() else ''

    raw_brief = f"Scan was completed{policy_file_text}.{vuln_brief}{ignored_text}{remediation_text}"

    return format_long_text(raw_brief, start_line_decorator=' ', **kwargs)


def get_final_brief_license(licenses, kwargs=None):
    if not kwargs:
        kwargs = {}

    licenses_text = ' Scan was completed.'

    if licenses:
        licenses_text = 'The following software licenses were present in your system: {0}'.format(', '.join(licenses))

    return format_long_text("{0}".format(licenses_text), start_line_decorator=' ', **kwargs)


def format_long_text(text, color='', columns=get_terminal_size().columns, start_line_decorator=' ', end_line_decorator=' ', left_padding='', max_lines=None, styling=None, indent='', sub_indent=''):
    if not styling:
        styling = {}

    if color:
        styling.update({'fg': color})

    columns -= len(start_line_decorator) + len(end_line_decorator)
    formatted_lines = []
    lines = text.replace('\r', '').splitlines()

    for line in lines:
        base_format = "{:" + str(columns) + "}"
        if line == '':
            empty_line = base_format.format(" ")
            formatted_lines.append("{0}{1}{2}".format(start_line_decorator, empty_line, end_line_decorator))
        wrapped_lines = textwrap.wrap(line, width=columns, max_lines=max_lines, initial_indent=indent, subsequent_indent=sub_indent, placeholder='...')
        for wrapped_line in wrapped_lines:
            try:
                new_line = left_padding + wrapped_line.encode('utf-8')
            except TypeError:
                new_line = left_padding + wrapped_line

            if styling:
                new_line = click.style(new_line, **styling)

            formatted_lines.append(f"{start_line_decorator}{new_line}{end_line_decorator}")

    return "\n".join(formatted_lines)


def get_printable_list_of_scanned_items(scanning_target):
    context = SafetyContext()

    result = []
    scanned_items_data = []

    if scanning_target == 'environment':
        locations = set([pkg.found for pkg in context.packages if isinstance(pkg, Package)])

        for path in locations:
            result.append([{'styled': False, 'value': '-> ' + path}])
            scanned_items_data.append(path)

        if len(locations) <= 0:
            msg = 'No locations found in the environment'
            result.append([{'styled': False, 'value': msg}])
            scanned_items_data.append(msg)

    elif scanning_target == 'stdin':
        scanned_stdin = [pkg.name for pkg in context.packages if isinstance(pkg, Package)]
        value = 'No found packages in stdin'
        scanned_items_data = [value]

        if len(scanned_stdin) > 0:
            value = ', '.join(scanned_stdin)
            scanned_items_data = scanned_stdin

        result.append(
            [{'styled': False, 'value': value}])

    elif scanning_target == 'files':
        for file in context.params.get('files', []):
            result.append([{'styled': False, 'value': f'-> {file.name}'}])
            scanned_items_data.append(file.name)
    elif scanning_target == 'file':
        file = context.params.get('file', None)
        name = file.name if file else ''
        result.append([{'styled': False, 'value': f'-> {name}'}])
        scanned_items_data.append(name)

    return result, scanned_items_data


REPORT_HEADING = format_long_text(click.style('REPORT', bold=True))


def build_report_brief_section(columns=None, primary_announcement=None, report_type=1, **kwargs):
    if not columns:
        columns = get_terminal_size().columns

    styled_brief_lines = []

    if primary_announcement:
        styled_brief_lines.append(
            build_primary_announcement(columns=columns, primary_announcement=primary_announcement))

    for line in get_report_brief_info(report_type=report_type, **kwargs):
        ln = ''
        padding = ' ' * 2

        for i, words in enumerate(line):
            processed_words = words.get('value', '')
            if words.get('style', False):
                text = ''
                if i == 0:
                    text = padding
                    padding = ''
                text += processed_words

                processed_words = click.style(text, bold=True)

            ln += processed_words

        styled_brief_lines.append(format_long_text(ln, color='', columns=columns, start_line_decorator='',
                                                   left_padding=padding, end_line_decorator='', sub_indent=' ' * 2))

    return "\n".join([add_empty_line(), REPORT_HEADING, add_empty_line(), '\n'.join(styled_brief_lines)])


def build_report_for_review_vuln_report(as_dict=False):
    ctx = SafetyContext()
    report_from_file = ctx.review
    packages = ctx.packages

    if as_dict:
        return report_from_file

    policy_f_name = report_from_file.get('policy_file', None)
    safety_policy_used = []
    if policy_f_name:
        safety_policy_used = [
            {'style': False, 'value': '\nScanning using a security policy file'},
            {'style': True, 'value': ' {0}'.format(policy_f_name)},
        ]

    action_executed = [
        {'style': True, 'value': 'Scanning dependencies'},
        {'style': False, 'value': ' in your '},
        {'style': True, 'value': report_from_file.get('scan_target', '-') + ':'},
        ]

    scanned_items = []

    for name in report_from_file.get('scanned', []):
        scanned_items.append([{'styled': False, 'value': '-> ' + name}])

    nl = [{'style': False, 'value': ''}]
    using_sentence = build_using_sentence(report_from_file.get('api_key', None),
                                          report_from_file.get('local_database_path_used', None))
    scanned_count_sentence = build_scanned_count_sentence(packages)
    old_timestamp = report_from_file.get('timestamp', None)

    old_timestamp = [{'style': False, 'value': 'Report generated '}, {'style': True, 'value': old_timestamp}]
    now = str(datetime.now().strftime('%Y-%m-%d %H:%M:%S'))
    current_timestamp = [{'style': False, 'value': 'Timestamp '}, {'style': True, 'value': now}]

    brief_info = [[{'style': False, 'value': 'Safety '},
     {'style': True, 'value': 'v' + report_from_file.get('safety_version', '-')},
     {'style': False, 'value': ' is scanning for '},
     {'style': True, 'value': 'Vulnerabilities'},
     {'style': True, 'value': '...'}] + safety_policy_used, action_executed
     ] + [nl] + scanned_items + [nl] + [using_sentence] + [scanned_count_sentence] + [old_timestamp] + \
                 [current_timestamp]

    return brief_info


def build_using_sentence(key, db):
    key_sentence = []
    custom_integration = os.environ.get('SAFETY_CUSTOM_INTEGRATION',
                                        'false').lower() == 'true'

    if key:
        key_sentence = [{'style': True, 'value': 'an API KEY'},
                        {'style': False, 'value': ' and the '}]
        db_name = 'PyUp Commercial'
    elif db:
        if is_a_remote_mirror(db):
            if custom_integration:
                return []
            db_name = f"remote URL {db}"
        else:
            db_name = f"local file {db}"
    else:
        db_name = 'non-commercial'

    database_sentence = [{'style': True, 'value': db_name + ' database'}]

    return [{'style': False, 'value': 'Using '}] + key_sentence + database_sentence


def build_scanned_count_sentence(packages):
    scanned_count = 'No packages found'
    if len(packages) >= 1:
        scanned_count = 'Found and scanned {0} {1}'.format(len(packages),
                                                           'packages' if len(packages) > 1 else 'package')

    return [{'style': True, 'value': scanned_count}]


def add_warnings_if_needed(brief_info):
    ctx = SafetyContext()
    warnings = []

    if ctx.packages:
        if ctx.params.get('continue_on_error', False):
            warnings += [[{'style': True,
                           'value': '* Continue-on-error is enabled, so returning successful (0) exit code in all cases.'}]]

        if ctx.params.get('ignore_severity_rules', False) and not is_using_api_key():
            warnings += [[{'style': True,
                           'value': '* Could not filter by severity, please upgrade your account to include severity data.'}]]

    if warnings:
        brief_info += [[{'style': False, 'value': ''}]] + warnings


def get_report_brief_info(as_dict=False, report_type=1, **kwargs):
    LOG.info('get_report_brief_info: %s, %s, %s', as_dict, report_type, kwargs)

    context = SafetyContext()

    packages = [pkg for pkg in context.packages if isinstance(pkg, Package)]
    brief_data = {}
    command = context.command

    if command == 'review':
        review = build_report_for_review_vuln_report(as_dict)
        return review

    key = context.key
    db = context.db_mirror

    scanning_types = {'check': {'name': 'Vulnerabilities', 'action': 'Scanning dependencies', 'scanning_target': 'environment'}, # Files, Env or Stdin
                      'license': {'name': 'Licenses', 'action': 'Scanning licenses', 'scanning_target': 'environment'}, # Files or Env
                      'review': {'name': 'Report', 'action': 'Reading the report',
                                 'scanning_target': 'file'}} # From file

    targets = ['stdin', 'environment', 'files', 'file']
    for target in targets:
        if context.params.get(target, False):
            scanning_types[command]['scanning_target'] = target
            break

    scanning_target = scanning_types.get(context.command, {}).get('scanning_target', '')
    brief_data['scan_target'] = scanning_target
    scanned_items, data = get_printable_list_of_scanned_items(scanning_target)
    brief_data['scanned'] = data
    nl = [{'style': False, 'value': ''}]

    action_executed = [
        {'style': True, 'value': scanning_types.get(context.command, {}).get('action', '')},
        {'style': False, 'value': ' in your '},
        {'style': True, 'value': scanning_target + ':'},
        ]

    policy_file = context.params.get('policy_file', None)
    safety_policy_used = []

    brief_data['policy_file'] = policy_file.get('filename', '-') if policy_file else None
    brief_data['policy_file_source'] = 'server' if brief_data['policy_file'] and 'server-safety-policy' in brief_data['policy_file'] else 'local'

    if policy_file and policy_file.get('filename', False):
        safety_policy_used = [
            {'style': False, 'value': '\nScanning using a security policy file'},
            {'style': True, 'value': ' {0}'.format(policy_file.get('filename', '-'))},
        ]

    audit_and_monitor = []
    if context.params.get('audit_and_monitor'):
        logged_url = context.params.get('audit_and_monitor_url') if context.params.get('audit_and_monitor_url') else "https://pyup.io"
        audit_and_monitor = [
            {'style': False, 'value': '\nLogging scan results to'},
            {'style': True, 'value': ' {0}'.format(logged_url)},
        ]

    current_time = str(datetime.now().strftime('%Y-%m-%d %H:%M:%S'))

    brief_data['api_key'] = bool(key)
    brief_data['local_database_path'] = db if db else None
    brief_data['safety_version'] = get_safety_version()
    brief_data['timestamp'] = current_time
    brief_data['packages_found'] = len(packages)
    # Vuln report
    additional_data = []
    if report_type == 1:
        brief_data['vulnerabilities_found'] = kwargs.get('vulnerabilities_found', 0)
        brief_data['vulnerabilities_ignored'] = kwargs.get('vulnerabilities_ignored', 0)
        brief_data['remediations_recommended'] = 0

        additional_data = [
            [{'style': True, 'value': str(brief_data['vulnerabilities_found'])},
             {'style': True, 'value': f' vulnerabilit{"y" if brief_data["vulnerabilities_found"] == 1 else "ies"} found'}],
            [{'style': True, 'value': str(brief_data['vulnerabilities_ignored'])},
             {'style': True, 'value': f' vulnerabilit{"y" if brief_data["vulnerabilities_ignored"] == 1 else "ies"} ignored'}],
        ]

        if is_using_api_key():
            brief_data['remediations_recommended'] = kwargs.get('remediations_recommended', 0)
            additional_data.extend(
                [[{'style': True, 'value': str(brief_data['remediations_recommended'])},
                 {'style': True, 'value':
                     f' remediation{"" if brief_data["remediations_recommended"] == 1 else "s"} recommended'}]])

    elif report_type == 2:
        brief_data['licenses_found'] = kwargs.get('licenses_found', 0)
        additional_data = [
            [{'style': True, 'value': str(brief_data['licenses_found'])},
             {'style': True, 'value': f' license {"type" if brief_data["licenses_found"] == 1 else "types"} found'}],
        ]

    brief_data['telemetry'] = build_telemetry_data()

    brief_data['git'] = build_git_data()
    brief_data['project'] = context.params.get('project', None)

    brief_data['json_version'] = 1

    using_sentence = build_using_sentence(key, db)
    using_sentence_section = [nl] if not using_sentence else [nl] + [build_using_sentence(key, db)]
    scanned_count_sentence = build_scanned_count_sentence(packages)

    timestamp = [{'style': False, 'value': 'Timestamp '}, {'style': True, 'value': current_time}]

    brief_info = [[{'style': False, 'value': 'Safety '},
     {'style': True, 'value': 'v' + get_safety_version()},
     {'style': False, 'value': ' is scanning for '},
     {'style': True, 'value': scanning_types.get(context.command, {}).get('name', '')},
     {'style': True, 'value': '...'}] + safety_policy_used + audit_and_monitor, action_executed
     ] + [nl] + scanned_items + using_sentence_section + [scanned_count_sentence] + [timestamp]

    brief_info.extend(additional_data)

    add_warnings_if_needed(brief_info)

    LOG.info('Brief info data: %s', brief_data)
    LOG.info('Brief info, styled output: %s', '\n\n LINE ---->\n ' + '\n\n LINE ---->\n '.join(map(str, brief_info)))

    return brief_data if as_dict else brief_info


def build_primary_announcement(primary_announcement, columns=None, only_text=False):
    lines = json.loads(primary_announcement.get('message'))

    for line in lines:
        if 'words' not in line:
            raise ValueError('Missing words keyword')
        if len(line['words']) <= 0:
            raise ValueError('No words in this line')
        for word in line['words']:
            if 'value' not in word or not word['value']:
                raise ValueError('Empty word or without value')

    message = style_lines(lines, columns, start_line='', end_line='')

    return click.unstyle(message) if only_text else message


def is_using_api_key():
    return bool(SafetyContext().key)


def is_using_a_safety_policy_file():
    return bool(SafetyContext().params.get('policy_file', None))


def should_add_nl(output, found_vulns):
    if output == 'bare' and not found_vulns:
        return False

    return True

<<<<<<< HEAD

def get_skip_reason(status: str) -> str:
    reasons = {"AUTOMATICALLY_SKIPPED_NO_RECOMMENDED_VERSION": "there isn't a recommended version.",
               "MANUALLY_SKIPPED": "it was manually discarded.",
               "AUTOMATICALLY_SKIPPED_UNABLE_TO_CONFIRM": "not able to confirm."
               }

    return reasons.get(status, 'unknown.')


def get_applied_msg(lm: str, fix, mode="auto") -> str:
    return f"{lm}Applied {mode} fix for {fix.package} from {fix.previous_version} to {fix.updated_version}."


def get_skipped_msg(lm: str, fix) -> str:
    return f'{lm}{fix.package} remediation was skipped because {get_skip_reason(fix.status)}'


def get_fix_opt_used_msg() -> str:
    fix_options = SafetyContext().params.get('auto_remediation_limit', [])
    msg = "no automatic"

    if fix_options:
        msg = f"automatic {', '.join(fix_options)} upgrade"

    if SafetyContext().params.get('accept_all', False):
        msg += ' and force'

    return msg


def print_service(output: List[Tuple[str, Dict]], out_format: str):
    formats = ['text', 'screen']

    if out_format not in formats:
        raise ValueError(f"Print is only allowed for {', '.join(formats)}")

    while output:
        line, kwargs = output.pop(0)

        if out_format == 'screen':
            click.secho(line, **kwargs)
        else:
            click.echo(line)


def prompt_service(output: Tuple[str, Dict], out_format: str) -> bool:
    formats = ['text', 'screen']

    if out_format not in formats:
        raise ValueError(f"Prompt is only allowed for {', '.join(formats)}")

    line, kwargs = output
    msg = line

    if out_format == 'screen':
        msg = click.style(line, **kwargs)

    return click.confirm(msg)
=======
def parse_html(json_data):
    file_loader = PackageLoader('safety', 'templates')
    env = Environment(loader=file_loader)
    template = env.get_template("index.html")
    return template.render(json_data = json_data)
>>>>>>> 0b0f1ea6
<|MERGE_RESOLUTION|>--- conflicted
+++ resolved
@@ -712,7 +712,6 @@
 
     return True
 
-<<<<<<< HEAD
 
 def get_skip_reason(status: str) -> str:
     reasons = {"AUTOMATICALLY_SKIPPED_NO_RECOMMENDED_VERSION": "there isn't a recommended version.",
@@ -772,10 +771,10 @@
         msg = click.style(line, **kwargs)
 
     return click.confirm(msg)
-=======
+
+
 def parse_html(json_data):
     file_loader = PackageLoader('safety', 'templates')
     env = Environment(loader=file_loader)
     template = env.get_template("index.html")
-    return template.render(json_data = json_data)
->>>>>>> 0b0f1ea6
+    return template.render(json_data=json_data)